--- conflicted
+++ resolved
@@ -15,13 +15,9 @@
 [compat]
 CSV = "0.10"
 DataFrames = "1"
-<<<<<<< HEAD
-Interpolations = "0.14"
-=======
 LoopVectorization = "0.12"
 Interpolations = "0.14"
 RecursiveFactorization = "0.2"
->>>>>>> 3dd9ddcf
 julia = "1.7"
 
 [extras]
